--- conflicted
+++ resolved
@@ -1,10 +1,6 @@
 import lzf
 # da4 doesn't have libgit2-dev to install pygit2 yet
 # import pygit2
-<<<<<<< HEAD
-=======
-from tokyocabinet import hash as tch
->>>>>>> 669637e2
 
 from datetime import datetime, timedelta, tzinfo
 import difflib
@@ -67,23 +63,6 @@
         warnings.warn("No keys found for path_template " + path_template)
     return int(log(max(keys) + 1, 2))
 
-URLMAP = {
-    "bb": "bitbucket.org",
-    "gl": "gitlab.org",
-    "android.googlesource.com": "android.googlesource.com",
-    "bioconductor.org": "bioconductor.org",
-    "drupal.com": "git.drupal.org",
-    "git.eclipse.org": "git.eclipse.org",
-    "git.kernel.org": "git.kernel.org",
-    "git.postgresql.org": "git.postgresql.org",
-    "git.savannah.gnu.org": "git.savannah.gnu.org",
-    "git.zx2c4.com": "git.zx2c4.com",
-    "gitlab.gnome.org": "gitlab.gnome.org",
-    "kde.org": "anongit.kde.org",
-    "repo.or.cz": "repo.or.cz",
-    "salsa.debian.org": "salsa.debian.org",
-    "sourceforge.net": "git.code.sf.net/p"
-}
 
 # this dict is only for debugging purposes and it is not used anywhere
 VERSIONS = {}
@@ -482,13 +461,8 @@
         This might be useful to get a list of all projects, or a list of
         all file names.
 
-<<<<<<< HEAD
         Yields:
             Project: a project
-=======
-        Returns:
-            Generator: a generator of `Project` objects
->>>>>>> 669637e2
         """
         if not cls._keys_registry_dtype:
             raise NotImplemented
@@ -1365,16 +1339,9 @@
     @cached_property
     def author_names(self):
         data = decomp(self.read_tch('project_authors'))
-<<<<<<< HEAD
         return tuple(author_name 
                      for author_name in (data and data.split(";")) or []
                      if author_name and author_name != 'EMPTY')
-=======
-        return tuple(
-            author_name
-            for author_name in (data and data.split(";")) or []
-            if author_name and author_name != 'EMPTY')
->>>>>>> 669637e2
 
 
 class File(_Base):
@@ -1507,7 +1474,6 @@
     @cached_property
     def torvald(self):
       data = decomp(self.read_tch('author_trpath'))
-<<<<<<< HEAD
       return tuple(path for path in (data and data.split(";")))
 
 
@@ -1694,7 +1660,4 @@
         for i in range(len(cols)):
             if cols[i] == 'sha1' or cols[i] == 'blob':
                 cols[i] = 'lower(hex({}))'.format(cols[i])
-        return cols
-=======
-      return tuple(path for path in (data and data.split(";")))
->>>>>>> 669637e2
+        return cols